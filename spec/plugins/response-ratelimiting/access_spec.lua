--- conflicted
+++ resolved
@@ -199,13 +199,10 @@
     local _, status = http_client.get(PROXY_URL.."/response-headers", {["x-kong-limit"] = "image=4, video=2"}, {host = "test7.com"})
     assert.are.equal(200, status)
 
-<<<<<<< HEAD
     os.execute("sleep "..SLEEP_VALUE) -- The increment happens in log_by_lua, give it some time
 
-=======
->>>>>>> 27ff3e16
     local response, status = http_client.get(PROXY_URL.."/response-headers", {["x-kong-limit"] = "video=2"}, {host = "test7.com"})
-    assert.are.equal(429, status)      
+    assert.are.equal(429, status)
     assert.are.equal("API rate limit exceeded for 'image'", cjson.decode(response).message)
   end)
 
