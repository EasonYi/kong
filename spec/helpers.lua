--- conflicted
+++ resolved
@@ -1134,13 +1134,9 @@
     prefix = prefix or conf.prefix
     local ok, err = kong_exec("stop --prefix " .. prefix)
     wait_pid(conf.nginx_pid, nil)
-<<<<<<< HEAD
     if not preserve_tables then
       dao:truncate_tables()
     end
-=======
-    --dao:truncate_tables()
->>>>>>> e828b6da
     if not preserve_prefix then
       clean_prefix(prefix)
     end
